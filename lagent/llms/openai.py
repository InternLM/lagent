import asyncio
import json
import os
import time
import warnings
from concurrent.futures import ThreadPoolExecutor
from logging import getLogger
from threading import Lock
from typing import Dict, List, Optional, Union

import aiohttp
import requests

<<<<<<< HEAD
from ..schema import ModelStatusCode
from ..utils import filter_suffix
from .base_api import AsyncBaseAPILLM, BaseAPILLM
=======
from lagent.schema import ModelStatusCode
from lagent.utils.util import filter_suffix
from .base_api import BaseAPIModel
>>>>>>> 906845f1

warnings.simplefilter('default')

OPENAI_API_BASE = 'https://api.openai.com/v1/chat/completions'


class GPTAPI(BaseAPILLM):
    """Model wrapper around OpenAI's models.

    Args:
        model_type (str): The name of OpenAI's model.
        retry (int): Number of retires if the API call fails. Defaults to 2.
        key (str or List[str]): OpenAI key(s). In particular, when it
            is set to "ENV", the key will be fetched from the environment
            variable $OPENAI_API_KEY, as how openai defaults to be. If it's a
            list, the keys will be used in round-robin manner. Defaults to
            'ENV'.
        org (str or List[str], optional): OpenAI organization(s). If not
            specified, OpenAI uses the default organization bound to each API
            key. If specified, the orgs will be posted with each request in
            round-robin manner. Defaults to None.
        meta_template (Dict, optional): The model's meta prompt
            template if needed, in case the requirement of injecting or
            wrapping of any meta instructions.
        api_base (str): The base url of OpenAI's API. Defaults to
            'https://api.openai.com/v1/chat/completions'.
        gen_params: Default generation configuration which could be overridden
            on the fly of generation.
    """

    is_api: bool = True

    def __init__(self,
                 model_type: str = 'gpt-3.5-turbo',
                 retry: int = 2,
                 json_mode: bool = False,
                 key: Union[str, List[str]] = 'ENV',
                 org: Optional[Union[str, List[str]]] = None,
                 meta_template: Optional[Dict] = [
                     dict(role='system', api_role='system'),
                     dict(role='user', api_role='user'),
                     dict(role='assistant', api_role='assistant'),
                     dict(role='environment', api_role='system')
                 ],
                 api_base: str = OPENAI_API_BASE,
                 proxies: Optional[Dict] = None,
                 **gen_params):

        super().__init__(
            model_type=model_type,
            meta_template=meta_template,
            retry=retry,
            **gen_params)
        self.logger = getLogger(__name__)

        if isinstance(key, str):
            self.keys = [os.getenv('OPENAI_API_KEY') if key == 'ENV' else key]
        else:
            self.keys = key

        # record invalid keys and skip them when requesting API
        # - keys have insufficient_quota
        self.invalid_keys = set()

        self.key_ctr = 0
        if isinstance(org, str):
            self.orgs = [org]
        else:
            self.orgs = org
        self.org_ctr = 0
        self.url = api_base
        self.model_type = model_type
        self.proxies = proxies
        self.json_mode = json_mode

    def chat(
        self,
        inputs: Union[List[dict], List[List[dict]]],
        **gen_params,
    ) -> Union[str, List[str]]:
        """Generate responses given the contexts.

        Args:
            inputs (Union[List[dict], List[List[dict]]]): a list of messages
                or list of lists of messages
            gen_params: additional generation configuration

        Returns:
            Union[str, List[str]]: generated string(s)
        """
        assert isinstance(inputs, list)
        if 'max_tokens' in gen_params:
            raise NotImplementedError('unsupported parameter: max_tokens')
        gen_params = {**self.gen_params, **gen_params}
        with ThreadPoolExecutor(max_workers=20) as executor:
            tasks = [
                executor.submit(self._chat,
                                self.template_parser._prompt2api(messages),
                                **gen_params)
                for messages in (
                    [inputs] if isinstance(inputs[0], dict) else inputs)
            ]
        ret = [task.result() for task in tasks]
        return ret[0] if isinstance(inputs[0], dict) else ret

    def stream_chat(
        self,
        inputs: List[dict],
        **gen_params,
<<<<<<< HEAD
    ):
=======
    ) -> str:
>>>>>>> 906845f1
        """Generate responses given the contexts.

        Args:
            inputs (List[dict]): a list of messages
            gen_params: additional generation configuration

        Returns:
            str: generated string
        """
        assert isinstance(inputs, list)
        if 'max_tokens' in gen_params:
            raise NotImplementedError('unsupported parameter: max_tokens')
        gen_params = self.update_gen_params(**gen_params)
        gen_params['stream'] = True

        resp = ''
        finished = False
        stop_words = gen_params.get('stop_words')
        if stop_words is None:
            stop_words = []
        # mapping to role that openai supports
        messages = self.template_parser._prompt2api(inputs)
        for text in self._stream_chat(messages, **gen_params):
            if self.model_type.lower().startswith('qwen'):
                resp = text
            else:
                resp += text
            if not resp:
                continue
            # remove stop_words
            for sw in stop_words:
                if sw in resp:
                    resp = filter_suffix(resp, stop_words)
                    finished = True
                    break
            yield ModelStatusCode.STREAM_ING, resp, None
            if finished:
                break
        yield ModelStatusCode.END, resp, None

    def _chat(self, messages: List[dict], **gen_params) -> str:
        """Generate completion from a list of templates.

        Args:
            messages (List[dict]): a list of prompt dictionaries
            gen_params: additional generation configuration

        Returns:
            str: The generated string.
        """
        assert isinstance(messages, list)

        header, data = self.generate_request_data(
            model_type=self.model_type,
            messages=messages,
            gen_params=gen_params,
            json_mode=self.json_mode)

        max_num_retries = 0
        while max_num_retries < self.retry:
            with Lock():
                if len(self.invalid_keys) == len(self.keys):
                    raise RuntimeError('All keys have insufficient quota.')

                # find the next valid key
                while True:
                    self.key_ctr += 1
                    if self.key_ctr == len(self.keys):
                        self.key_ctr = 0

                    if self.keys[self.key_ctr] not in self.invalid_keys:
                        break

                key = self.keys[self.key_ctr]
                header['Authorization'] = f'Bearer {key}'

            if self.orgs:
                with Lock():
                    self.org_ctr += 1
                    if self.org_ctr == len(self.orgs):
                        self.org_ctr = 0
                header['OpenAI-Organization'] = self.orgs[self.org_ctr]

            response = dict()
            try:
                raw_response = requests.post(
                    self.url,
                    headers=header,
                    data=json.dumps(data),
                    proxies=self.proxies)
                response = raw_response.json()
                return response['choices'][0]['message']['content'].strip()
            except requests.ConnectionError:
                print('Got connection error, retrying...')
                continue
<<<<<<< HEAD
            except requests.JSONDecodeError:
                print('JsonDecode error, got', str(raw_response.content))
                continue
            except KeyError:
                if 'error' in response:
                    if response['error']['code'] == 'rate_limit_exceeded':
                        time.sleep(1)
                        continue
                    elif response['error']['code'] == 'insufficient_quota':
                        self.invalid_keys.add(key)
                        self.logger.warn(f'insufficient_quota key: {key}')
                        continue

                    print('Find error message in response: ',
                          str(response['error']))
            except Exception as error:
                print(str(error))
            max_num_retries += 1

        raise RuntimeError('Calling OpenAI failed after retrying for '
                           f'{max_num_retries} times. Check the logs for '
                           'details.')

    def _stream_chat(self, messages: List[dict], **gen_params) -> str:
        """Generate completion from a list of templates.

        Args:
            messages (List[dict]): a list of prompt dictionaries
            gen_params: additional generation configuration

        Returns:
            str: The generated string.
        """

        def streaming(raw_response):
            for chunk in raw_response.iter_lines(
                    chunk_size=8192, decode_unicode=False, delimiter=b'\n'):
                if chunk:
                    decoded = chunk.decode('utf-8')
                    if decoded == 'data: [DONE]':
                        return
                    if decoded[:5] == 'data:':
                        decoded = decoded[5:]
                        if decoded[0] == ' ':
                            decoded = decoded[1:]
                    else:
                        print(decoded)
                        continue
                    try:
                        response = json.loads(decoded)
                        if 'code' in response and response['code'] == -20003:
                            # Context exceeds maximum length
                            yield ''
                            return
                        if self.model_type.lower().startswith('qwen'):
                            choice = response['output']['choices'][0]
                            yield choice['message']['content']
                            if choice['finish_reason'] == 'stop':
                                return
                        else:
                            choice = response['choices'][0]
                            if choice['finish_reason'] == 'stop':
                                return
                            yield choice['delta'].get('content', '')
                    except Exception as exc:
                        print(
                            f'response {decoded} lead to exception of {str(exc)}'
                        )
                        raise

        assert isinstance(messages, list)

        header, data = self.generate_request_data(
            model_type=self.model_type,
            messages=messages,
            gen_params=gen_params,
            json_mode=self.json_mode)

        max_num_retries = 0
        while max_num_retries < self.retry:
            if len(self.invalid_keys) == len(self.keys):
                raise RuntimeError('All keys have insufficient quota.')

            # find the next valid key
            while True:
                self.key_ctr += 1
                if self.key_ctr == len(self.keys):
                    self.key_ctr = 0

                if self.keys[self.key_ctr] not in self.invalid_keys:
                    break

            key = self.keys[self.key_ctr]
            header['Authorization'] = f'Bearer {key}'

            if self.orgs:
                self.org_ctr += 1
                if self.org_ctr == len(self.orgs):
                    self.org_ctr = 0
                header['OpenAI-Organization'] = self.orgs[self.org_ctr]

            response = dict()
            try:
                raw_response = requests.post(
                    self.url,
                    headers=header,
                    data=json.dumps(data),
                    proxies=self.proxies)
                return streaming(raw_response)
            except requests.ConnectionError:
                print('Got connection error, retrying...')
                continue
=======
>>>>>>> 906845f1
            except requests.JSONDecodeError:
                print('JsonDecode error, got', str(raw_response.content))
                continue
            except KeyError:
                if 'error' in response:
                    if response['error']['code'] == 'rate_limit_exceeded':
                        time.sleep(1)
                        continue
                    elif response['error']['code'] == 'insufficient_quota':
                        self.invalid_keys.add(key)
                        self.logger.warn(f'insufficient_quota key: {key}')
                        continue

                    print('Find error message in response: ',
                          str(response['error']))
            except Exception as error:
                print(str(error))
            max_num_retries += 1

        raise RuntimeError('Calling OpenAI failed after retrying for '
                           f'{max_num_retries} times. Check the logs for '
                           'details.')

<<<<<<< HEAD
    def generate_request_data(self,
                              model_type,
                              messages,
                              gen_params,
                              json_mode=False):
        """
        Generates the request data for different model types.

        Args:
            model_type (str): The type of the model (e.g., 'gpt', 'internlm', 'qwen').
            messages (list): The list of messages to be sent to the model.
            gen_params (dict): The generation parameters.
            json_mode (bool): Flag to determine if the response format should be JSON.

        Returns:
            tuple: A tuple containing the header and the request data.
        """
        # Copy generation parameters to avoid modifying the original dictionary
        gen_params = gen_params.copy()

        # Hold out 100 tokens due to potential errors in token calculation
        max_tokens = min(gen_params.pop('max_new_tokens'), 4096)
        if max_tokens <= 0:
            return '', ''

        # Initialize the header
        header = {
            'content-type': 'application/json',
        }

        # Common parameters processing
        gen_params['max_tokens'] = max_tokens
        if 'stop_words' in gen_params:
            gen_params['stop'] = gen_params.pop('stop_words')
        if 'repetition_penalty' in gen_params:
            gen_params['frequency_penalty'] = gen_params.pop(
                'repetition_penalty')

        # Model-specific processing
        data = {}
        if model_type.lower().startswith('gpt'):
            if 'top_k' in gen_params:
                warnings.warn(
                    '`top_k` parameter is deprecated in OpenAI APIs.',
                    DeprecationWarning)
                gen_params.pop('top_k')
            gen_params.pop('skip_special_tokens', None)
            gen_params.pop('session_id', None)
            data = {
                'model': model_type,
                'messages': messages,
                'n': 1,
                **gen_params
            }
            if json_mode:
                data['response_format'] = {'type': 'json_object'}
        elif model_type.lower().startswith('internlm'):
            data = {
                'model': model_type,
                'messages': messages,
                'n': 1,
                **gen_params
            }
            if json_mode:
                data['response_format'] = {'type': 'json_object'}
        elif model_type.lower().startswith('qwen'):
            header['X-DashScope-SSE'] = 'enable'
            gen_params.pop('skip_special_tokens', None)
            gen_params.pop('session_id', None)
            if 'frequency_penalty' in gen_params:
                gen_params['repetition_penalty'] = gen_params.pop(
                    'frequency_penalty')
            gen_params['result_format'] = 'message'
            data = {
                'model': model_type,
                'input': {
                    'messages': messages
                },
                'parameters': {
                    **gen_params
                }
            }
        else:
            raise NotImplementedError(
                f'Model type {model_type} is not supported')

        return header, data

    def tokenize(self, prompt: str) -> list:
        """Tokenize the input prompt.

        Args:
            prompt (str): Input string.

        Returns:
            list: token ids
        """
        import tiktoken
        self.tiktoken = tiktoken
        enc = self.tiktoken.encoding_for_model(self.model_type)
        return enc.encode(prompt)


class AsyncGPTAPI(AsyncBaseAPILLM):
    """Model wrapper around OpenAI's models.

    Args:
        model (str): The name of OpenAI's model.
        retry (int): Number of retires if the API call fails. Defaults to 2.
        key (str or List[str]): OpenAI key(s). In particular, when it
            is set to "ENV", the key will be fetched from the environment
            variable $OPENAI_API_KEY, as how openai defaults to be. If it's a
            list, the keys will be used in round-robin manner. Defaults to
            'ENV'.
        org (str or List[str], optional): OpenAI organization(s). If not
            specified, OpenAI uses the default organization bound to each API
            key. If specified, the orgs will be posted with each request in
            round-robin manner. Defaults to None.
        meta_template (Dict, optional): The model's meta prompt
            template if needed, in case the requirement of injecting or
            wrapping of any meta instructions.
        api_base (str): The base url of OpenAI's API. Defaults to
            'https://api.openai.com/v1/chat/completions'.
        gen_params: Default generation configuration which could be overridden
            on the fly of generation.
    """

    is_api: bool = True

    def __init__(self,
                 model_type: str = 'gpt-3.5-turbo',
                 retry: int = 2,
                 json_mode: bool = False,
                 key: Union[str, List[str]] = 'ENV',
                 org: Optional[Union[str, List[str]]] = None,
                 meta_template: Optional[Dict] = [
                     dict(role='system', api_role='system'),
                     dict(role='user', api_role='user'),
                     dict(role='assistant', api_role='assistant')
                 ],
                 api_base: str = OPENAI_API_BASE,
                 proxies: Optional[Dict] = None,
                 **gen_params):
        if 'top_k' in gen_params:
            warnings.warn('`top_k` parameter is deprecated in OpenAI APIs.',
                          DeprecationWarning)
            gen_params.pop('top_k')
        super().__init__(
            model_type=model_type,
            meta_template=meta_template,
            retry=retry,
            **gen_params)
        self.gen_params.pop('top_k')
        self.logger = getLogger(__name__)

        if isinstance(key, str):
            self.keys = [os.getenv('OPENAI_API_KEY') if key == 'ENV' else key]
        else:
            self.keys = key

        # record invalid keys and skip them when requesting API
        # - keys have insufficient_quota
        self.invalid_keys = set()

        self.key_ctr = 0
        if isinstance(org, str):
            self.orgs = [org]
        else:
            self.orgs = org
        self.org_ctr = 0
        self.url = api_base
        self.model_type = model_type
        self.proxies = proxies or {}
        self.json_mode = json_mode

    async def chat(
        self,
        inputs: Union[List[dict], List[List[dict]]],
        session_ids: Union[int, List[int]] = None,
        **gen_params,
    ) -> Union[str, List[str]]:
        """Generate responses given the contexts.

        Args:
            inputs (Union[List[dict], List[List[dict]]]): a list of messages
                or list of lists of messages
            gen_params: additional generation configuration

        Returns:
            Union[str, List[str]]: generated string(s)
        """
        assert isinstance(inputs, list)
        if 'max_tokens' in gen_params:
            raise NotImplementedError('unsupported parameter: max_tokens')
        gen_params = {**self.gen_params, **gen_params}
        tasks = [
            self._chat(messages, **gen_params) for messages in (
                [inputs] if isinstance(inputs[0], dict) else inputs)
        ]
        ret = await asyncio.gather(*tasks)
        return ret[0] if isinstance(inputs[0], dict) else ret

    async def stream_chat(
        self,
        inputs: List[dict],
        **gen_params,
    ):
        """Generate responses given the contexts.

        Args:
            inputs (List[dict]): a list of messages
            gen_params: additional generation configuration

        Returns:
            str: generated string
        """
        assert isinstance(inputs, list)
        if 'max_tokens' in gen_params:
            raise NotImplementedError('unsupported parameter: max_tokens')
        gen_params = self.update_gen_params(**gen_params)
        gen_params['stream'] = True

        resp = ''
        finished = False
        stop_words = gen_params.get('stop_words')
        if stop_words is None:
            stop_words = []
        # mapping to role that openai supports
        messages = self.template_parser._prompt2api(inputs)
        async for text in self._stream_chat(messages, **gen_params):
            if self.model_type.lower().startswith('qwen'):
                resp = text
            else:
                resp += text
            if not resp:
                continue
            # remove stop_words
            for sw in stop_words:
                if sw in resp:
                    resp = filter_suffix(resp, stop_words)
                    finished = True
                    break
            yield ModelStatusCode.STREAM_ING, resp, None
            if finished:
                break
        yield ModelStatusCode.END, resp, None

    async def _chat(self, messages: List[dict], **gen_params) -> str:
=======
    def _stream_chat(self, messages: List[dict], **gen_params) -> str:
>>>>>>> 906845f1
        """Generate completion from a list of templates.

        Args:
            messages (List[dict]): a list of prompt dictionaries
            gen_params: additional generation configuration

        Returns:
            str: The generated string.
        """
<<<<<<< HEAD
=======

        def streaming(raw_response):
            for chunk in raw_response.iter_lines(
                    chunk_size=8192, decode_unicode=False, delimiter=b'\n'):
                if chunk:
                    decoded = chunk.decode('utf-8')
                    if decoded == 'data: [DONE]':
                        return
                    if decoded[:5] == 'data:':
                        decoded = decoded[5:]
                        if decoded[0] == ' ':
                            decoded = decoded[1:]
                    else:
                        print(decoded)
                        continue
                    try:
                        response = json.loads(decoded)
                        if 'code' in response and response['code'] == -20003:
                            # Context exceeds maximum length
                            yield ''
                            return
                        if self.model_type.lower().startswith('qwen'):
                            choice = response['output']['choices'][0]
                            yield choice['message']['content']
                            if choice['finish_reason'] == 'stop':
                                return
                        else:
                            choice = response['choices'][0]
                            if choice['finish_reason'] == 'stop':
                                return
                            yield choice['delta'].get('content', '')
                    except Exception as exc:
                        print(
                            f'response {decoded} lead to exception of {str(exc)}'
                        )
                        raise

>>>>>>> 906845f1
        assert isinstance(messages, list)

        header, data = self.generate_request_data(
            model_type=self.model_type,
            messages=messages,
            gen_params=gen_params,
            json_mode=self.json_mode)

        max_num_retries = 0
        while max_num_retries < self.retry:
            if len(self.invalid_keys) == len(self.keys):
                raise RuntimeError('All keys have insufficient quota.')

            # find the next valid key
            while True:
                self.key_ctr += 1
                if self.key_ctr == len(self.keys):
                    self.key_ctr = 0

                if self.keys[self.key_ctr] not in self.invalid_keys:
                    break

            key = self.keys[self.key_ctr]
            header['Authorization'] = f'Bearer {key}'

            if self.orgs:
                self.org_ctr += 1
                if self.org_ctr == len(self.orgs):
                    self.org_ctr = 0
                header['OpenAI-Organization'] = self.orgs[self.org_ctr]

            response = dict()
            try:
<<<<<<< HEAD
                async with aiohttp.ClientSession() as session:
                    async with session.post(
                            self.url,
                            headers=header,
                            json=data,
                            proxy=self.proxies.get(
                                'https', self.proxies.get('http'))) as resp:
                        response = await resp.json()
                        return response['choices'][0]['message'][
                            'content'].strip()
            except aiohttp.ClientConnectionError:
                print('Got connection error, retrying...')
                continue
            except aiohttp.ClientResponseError as e:
                print('Response error, got', str(e))
                continue
            except json.JSONDecodeError:
                print('JsonDecode error, got', await
                      resp.text(errors='replace'))
=======
                raw_response = requests.post(
                    self.url,
                    headers=header,
                    data=json.dumps(data),
                    proxies=self.proxies)
                return streaming(raw_response)
            except requests.ConnectionError:
                print('Got connection error, retrying...')
                continue
            except requests.JSONDecodeError:
                print('JsonDecode error, got', str(raw_response.content))
>>>>>>> 906845f1
                continue
            except KeyError:
                if 'error' in response:
                    if response['error']['code'] == 'rate_limit_exceeded':
                        time.sleep(1)
                        continue
                    elif response['error']['code'] == 'insufficient_quota':
                        self.invalid_keys.add(key)
                        self.logger.warn(f'insufficient_quota key: {key}')
                        continue

                    print('Find error message in response: ',
                          str(response['error']))
            except Exception as error:
                print(str(error))
            max_num_retries += 1

        raise RuntimeError('Calling OpenAI failed after retrying for '
                           f'{max_num_retries} times. Check the logs for '
                           'details.')

<<<<<<< HEAD
    async def _stream_chat(self, messages: List[dict], **gen_params) -> str:
        """Generate completion from a list of templates.

        Args:
            messages (List[dict]): a list of prompt dictionaries
            gen_params: additional generation configuration

        Returns:
            str: The generated string.
        """

        async def streaming(raw_response):
            async for chunk in raw_response.content:
                if chunk:
                    decoded = chunk.decode('utf-8')
                    if decoded == 'data: [DONE]':
                        return
                    if decoded[:5] == 'data:':
                        decoded = decoded[5:]
                        if decoded[0] == ' ':
                            decoded = decoded[1:]
                    else:
                        print(decoded)
                        continue
                    try:
                        response = json.loads(decoded)
                        if 'code' in response and response['code'] == -20003:
                            # Context exceeds maximum length
                            yield ''
                            return
                        if self.model_type.lower().startswith('qwen'):
                            choice = response['output']['choices'][0]
                            yield choice['message']['content']
                            if choice['finish_reason'] == 'stop':
                                return
                        else:
                            choice = response['choices'][0]
                            if choice['finish_reason'] == 'stop':
                                return
                            yield choice['delta'].get('content', '')
                    except Exception as exc:
                        print(
                            f'response {decoded} lead to exception of {str(exc)}'
                        )
                        raise

        assert isinstance(messages, list)

        header, data = self.generate_request_data(
            model_type=self.model_type,
            messages=messages,
            gen_params=gen_params,
            json_mode=self.json_mode)

        max_num_retries = 0
        while max_num_retries < self.retry:
            if len(self.invalid_keys) == len(self.keys):
                raise RuntimeError('All keys have insufficient quota.')

            # find the next valid key
            while True:
                self.key_ctr += 1
                if self.key_ctr == len(self.keys):
                    self.key_ctr = 0

                if self.keys[self.key_ctr] not in self.invalid_keys:
                    break

            key = self.keys[self.key_ctr]
            header['Authorization'] = f'Bearer {key}'

            if self.orgs:
                self.org_ctr += 1
                if self.org_ctr == len(self.orgs):
                    self.org_ctr = 0
                header['OpenAI-Organization'] = self.orgs[self.org_ctr]

            response = dict()
            try:
                async with aiohttp.ClientSession() as session:
                    async with session.post(
                            self.url,
                            headers=header,
                            json=data,
                            proxy=self.proxies.get(
                                'https',
                                self.proxies.get('http'))) as raw_response:
                        async for msg in streaming(raw_response):
                            yield msg
                        return
            except aiohttp.ClientConnectionError:
                print('Got connection error, retrying...')
                continue
            except aiohttp.ClientResponseError as e:
                print('Response error, got', str(e))
                continue
            except KeyError:
                if 'error' in response:
                    if response['error']['code'] == 'rate_limit_exceeded':
                        time.sleep(1)
                        continue
                    elif response['error']['code'] == 'insufficient_quota':
                        self.invalid_keys.add(key)
                        self.logger.warn(f'insufficient_quota key: {key}')
                        continue

                    print('Find error message in response: ',
                          str(response['error']))
            except Exception as error:
                print(str(error))
            max_num_retries += 1

        raise RuntimeError('Calling OpenAI failed after retrying for '
                           f'{max_num_retries} times. Check the logs for '
                           'details.')

=======
>>>>>>> 906845f1
    def generate_request_data(self,
                              model_type,
                              messages,
                              gen_params,
                              json_mode=False):
        """
        Generates the request data for different model types.

        Args:
            model_type (str): The type of the model (e.g., 'gpt', 'internlm', 'qwen').
            messages (list): The list of messages to be sent to the model.
            gen_params (dict): The generation parameters.
            json_mode (bool): Flag to determine if the response format should be JSON.

        Returns:
            tuple: A tuple containing the header and the request data.
        """
        # Copy generation parameters to avoid modifying the original dictionary
        gen_params = gen_params.copy()

        # Hold out 100 tokens due to potential errors in token calculation
        max_tokens = min(gen_params.pop('max_new_tokens'), 4096)
        if max_tokens <= 0:
            return '', ''

        # Initialize the header
        header = {
            'content-type': 'application/json',
        }

        # Common parameters processing
        gen_params['max_tokens'] = max_tokens
        if 'stop_words' in gen_params:
            gen_params['stop'] = gen_params.pop('stop_words')
        if 'repetition_penalty' in gen_params:
            gen_params['frequency_penalty'] = gen_params.pop(
                'repetition_penalty')

        # Model-specific processing
        data = {}
        if model_type.lower().startswith('gpt'):
            if 'top_k' in gen_params:
                warnings.warn(
                    '`top_k` parameter is deprecated in OpenAI APIs.',
                    DeprecationWarning)
                gen_params.pop('top_k')
            gen_params.pop('skip_special_tokens', None)
            gen_params.pop('session_id', None)
            data = {
                'model': model_type,
                'messages': messages,
                'n': 1,
                **gen_params
            }
            if json_mode:
                data['response_format'] = {'type': 'json_object'}
        elif model_type.lower().startswith('internlm'):
            data = {
                'model': model_type,
                'messages': messages,
                'n': 1,
                **gen_params
            }
            if json_mode:
                data['response_format'] = {'type': 'json_object'}
        elif model_type.lower().startswith('qwen'):
            header['X-DashScope-SSE'] = 'enable'
            gen_params.pop('skip_special_tokens', None)
            gen_params.pop('session_id', None)
            if 'frequency_penalty' in gen_params:
                gen_params['repetition_penalty'] = gen_params.pop(
                    'frequency_penalty')
            gen_params['result_format'] = 'message'
            data = {
                'model': model_type,
                'input': {
                    'messages': messages
                },
                'parameters': {
                    **gen_params
                }
            }
        else:
            raise NotImplementedError(
                f'Model type {model_type} is not supported')

        return header, data

    def tokenize(self, prompt: str) -> list:
        """Tokenize the input prompt.

        Args:
            prompt (str): Input string.

        Returns:
            list: token ids
        """
        import tiktoken
        self.tiktoken = tiktoken
        enc = self.tiktoken.encoding_for_model(self.model_type)
        return enc.encode(prompt)<|MERGE_RESOLUTION|>--- conflicted
+++ resolved
@@ -11,15 +11,9 @@
 import aiohttp
 import requests
 
-<<<<<<< HEAD
 from ..schema import ModelStatusCode
 from ..utils import filter_suffix
 from .base_api import AsyncBaseAPILLM, BaseAPILLM
-=======
-from lagent.schema import ModelStatusCode
-from lagent.utils.util import filter_suffix
-from .base_api import BaseAPIModel
->>>>>>> 906845f1
 
 warnings.simplefilter('default')
 
@@ -129,11 +123,7 @@
         self,
         inputs: List[dict],
         **gen_params,
-<<<<<<< HEAD
     ):
-=======
-    ) -> str:
->>>>>>> 906845f1
         """Generate responses given the contexts.
 
         Args:
@@ -229,7 +219,6 @@
             except requests.ConnectionError:
                 print('Got connection error, retrying...')
                 continue
-<<<<<<< HEAD
             except requests.JSONDecodeError:
                 print('JsonDecode error, got', str(raw_response.content))
                 continue
@@ -342,8 +331,6 @@
             except requests.ConnectionError:
                 print('Got connection error, retrying...')
                 continue
-=======
->>>>>>> 906845f1
             except requests.JSONDecodeError:
                 print('JsonDecode error, got', str(raw_response.content))
                 continue
@@ -367,7 +354,6 @@
                            f'{max_num_retries} times. Check the logs for '
                            'details.')
 
-<<<<<<< HEAD
     def generate_request_data(self,
                               model_type,
                               messages,
@@ -616,9 +602,6 @@
         yield ModelStatusCode.END, resp, None
 
     async def _chat(self, messages: List[dict], **gen_params) -> str:
-=======
-    def _stream_chat(self, messages: List[dict], **gen_params) -> str:
->>>>>>> 906845f1
         """Generate completion from a list of templates.
 
         Args:
@@ -628,46 +611,6 @@
         Returns:
             str: The generated string.
         """
-<<<<<<< HEAD
-=======
-
-        def streaming(raw_response):
-            for chunk in raw_response.iter_lines(
-                    chunk_size=8192, decode_unicode=False, delimiter=b'\n'):
-                if chunk:
-                    decoded = chunk.decode('utf-8')
-                    if decoded == 'data: [DONE]':
-                        return
-                    if decoded[:5] == 'data:':
-                        decoded = decoded[5:]
-                        if decoded[0] == ' ':
-                            decoded = decoded[1:]
-                    else:
-                        print(decoded)
-                        continue
-                    try:
-                        response = json.loads(decoded)
-                        if 'code' in response and response['code'] == -20003:
-                            # Context exceeds maximum length
-                            yield ''
-                            return
-                        if self.model_type.lower().startswith('qwen'):
-                            choice = response['output']['choices'][0]
-                            yield choice['message']['content']
-                            if choice['finish_reason'] == 'stop':
-                                return
-                        else:
-                            choice = response['choices'][0]
-                            if choice['finish_reason'] == 'stop':
-                                return
-                            yield choice['delta'].get('content', '')
-                    except Exception as exc:
-                        print(
-                            f'response {decoded} lead to exception of {str(exc)}'
-                        )
-                        raise
-
->>>>>>> 906845f1
         assert isinstance(messages, list)
 
         header, data = self.generate_request_data(
@@ -701,7 +644,6 @@
 
             response = dict()
             try:
-<<<<<<< HEAD
                 async with aiohttp.ClientSession() as session:
                     async with session.post(
                             self.url,
@@ -721,19 +663,6 @@
             except json.JSONDecodeError:
                 print('JsonDecode error, got', await
                       resp.text(errors='replace'))
-=======
-                raw_response = requests.post(
-                    self.url,
-                    headers=header,
-                    data=json.dumps(data),
-                    proxies=self.proxies)
-                return streaming(raw_response)
-            except requests.ConnectionError:
-                print('Got connection error, retrying...')
-                continue
-            except requests.JSONDecodeError:
-                print('JsonDecode error, got', str(raw_response.content))
->>>>>>> 906845f1
                 continue
             except KeyError:
                 if 'error' in response:
@@ -755,7 +684,6 @@
                            f'{max_num_retries} times. Check the logs for '
                            'details.')
 
-<<<<<<< HEAD
     async def _stream_chat(self, messages: List[dict], **gen_params) -> str:
         """Generate completion from a list of templates.
 
@@ -872,8 +800,6 @@
                            f'{max_num_retries} times. Check the logs for '
                            'details.')
 
-=======
->>>>>>> 906845f1
     def generate_request_data(self,
                               model_type,
                               messages,
