--- conflicted
+++ resolved
@@ -1,12 +1,8 @@
 from dataclasses import asdict, dataclass
 from enum import IntEnum
-<<<<<<< HEAD
 from typing import Any, Dict, List, Optional, Union
 
 from pydantic import BaseModel
-=======
-from typing import Dict, List, Optional, Union
->>>>>>> 906845f1
 
 
 def enum_dict_factory(inputs):
@@ -92,7 +88,6 @@
     ANSWER_ING = 9  # final answer is in streaming
 
 
-<<<<<<< HEAD
 class AgentMessage(BaseModel):
 
     content: Any
@@ -101,18 +96,4 @@
     extra_info: Optional[Any] = None
     type: Optional[str] = None
     receiver: Optional[str] = None
-    stream_state: Union[ModelStatusCode, AgentStatusCode] = AgentStatusCode.END
-=======
-@dataclass
-class AgentReturn:
-    type: str = ''
-    content: str = ''
-    state: Union[AgentStatusCode, int] = AgentStatusCode.END
-    actions: List[ActionReturn] = field(default_factory=list)
-    response: str = ''
-    inner_steps: List = field(default_factory=list)
-    nodes: Dict = None
-    adjacency_list: Dict = None
-    references: Dict = field(default_factory=dict)
-    errmsg: Optional[str] = None
->>>>>>> 906845f1
+    stream_state: Union[ModelStatusCode, AgentStatusCode] = AgentStatusCode.END